--- conflicted
+++ resolved
@@ -5,13 +5,8 @@
 import numpy.testing as npt
 from scipy import signal, ndimage
 
-<<<<<<< HEAD
-import jax
-jax.config.update("jax_enable_x64", True) # makes a difference when comparing to scipy's routines!!
-=======
 from jax import config
 config.update("jax_enable_x64", True)  # makes a difference when comparing to scipy's routines!!
->>>>>>> 44e2660a
 
 from utax.convolution import *
 
