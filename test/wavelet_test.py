--- conflicted
+++ resolved
@@ -7,13 +7,8 @@
 import numpy.testing as npt
 from test.convolution_test import gaussian_kernel
 
-<<<<<<< HEAD
-import jax
-jax.config.update("jax_enable_x64", True)
-=======
 from jax import config
 config.update("jax_enable_x64", True)
->>>>>>> 44e2660a
 
 import utax
 from utax.wavelet import *
@@ -21,11 +16,7 @@
 
 class TestStarletTransform(unittest.TestCase):
 
-<<<<<<< HEAD
-    def setUp(self):
-=======
     def setup_method(self):
->>>>>>> 44e2660a
         utax_path = os.path.dirname(utax.__path__[0])
         data_path = os.path.join(utax_path, 'test', 'data')
 
